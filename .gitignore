--- conflicted
+++ resolved
@@ -132,16 +132,9 @@
 target/
 
 # Pycharm
-<<<<<<< HEAD
 venv/
-
-# VS Code
-.vscode/
-=======
-venv
 
 *.DS_Store
 
 # VS Code
-.vscode
->>>>>>> aa1b6e74
+.vscode